--- conflicted
+++ resolved
@@ -18,21 +18,13 @@
     """
 
     corrections_dict = load_corrections_dict(corrections_path)
-<<<<<<< HEAD
-=======
-
-    # 1. Fix typos
-    text = _correct_typos(
-        text=text, corrections_dict=corrections_dict
-    )  # i.e. "filters - filters accumulated due to contamination."
->>>>>>> 874ac916
 
     # 1. Lowercase text
     text = text.lower()
 
     # 2. Remove commas
     text = _remove_commas(text)
-    
+
     # 3. Remove undesirable characters
     text = _remove_undesirable_chars(text)
 
@@ -152,34 +144,23 @@
             return word
 
         if word.endswith("es"):
-<<<<<<< HEAD
-
-=======
->>>>>>> 874ac916
             ix_exceptions = r"^(matrices|appendices)$"
             if re.findall(
                 ix_exceptions, word
             ):  # "matrices" -> "matrix", "appendices" -> "appendix"
                 return word[:-3] + "x"
             ex_exceptions = r"^(indices|vertices|vortices)$"
-<<<<<<< HEAD
-            if re.findall(ex_exceptions, word): # "indices" -> "index", "vertices" -> "vertex"
+            if re.findall(
+                ex_exceptions, word
+            ):  # "indices" -> "index", "vertices" -> "vertex"
                 return word[:-4] + "ex"
             is_exceptions = (
                 r"^(theses|analyses|crises|diagnoses|oases|parentheses|"
                 r"syntheses|ellipses|hypotheses|emphases)$"
             )
-            if re.findall(is_exceptions, word): # "theses" -> "thesis", "analyses" -> "analysis"
-=======
-            if re.findall(
-                ex_exceptions, word
-            ):  # "indices" -> "index", "vertices" -> "vertex"
-                return word[:-4] + "ex"
-            is_exceptions = r"^(theses|analyses|crises|diagnoses|oases|parentheses|syntheses|ellipses|hypotheses|emphases)$"
             if re.findall(
                 is_exceptions, word
             ):  # "theses" -> "thesis", "analyses" -> "analysis"
->>>>>>> 874ac916
                 return word[:-2] + "is"
 
             # "buses" -> "bus", "foxes" -> "fox", "bushes" -> "bush", "churches" -> "church"
@@ -200,33 +181,23 @@
                     r"^(analyzes|amazes|blazes|freezes|prizes|sizes)$"
                 )
                 che_exceptions = r"^(aches|headaches|niches)$"
-<<<<<<< HEAD
-                if (re.findall(se_exceptions, word) or re.findall(ze_exceptions, word) or
-                    re.findall(che_exceptions, word)):
-=======
                 if (
                     re.findall(se_exceptions, word)
                     or re.findall(ze_exceptions, word)
                     or re.findall(che_exceptions, word)
                 ):
->>>>>>> 874ac916
                     return word[:-1]
                 else:
                     return word[:-2]
 
-<<<<<<< HEAD
-            elif word.endswith("ies") and len(word) > 4:  # "berries" -> "berry"
-=======
             elif (
                 word.endswith("ies") and len(word) > 4
             ):  # "berries" -> "berry"
->>>>>>> 874ac916
                 return word[:-3] + "y"
 
             elif word.endswith("oes"):  # "potatoes" -> "potato"
                 return word[:-2]
 
-<<<<<<< HEAD
             elif word.endswith("ves"):  # "behaves" -> "behave"
                 ves_exceptions = (
                     r"^(abrasives|achieves|addictives|additives|adhesives|adjectives|"
@@ -249,43 +220,24 @@
                 )
                 if re.findall(ves_exceptions, word):
                     return word[:-1]
-                if word.endswith("ives"): # "knives" -> "knife", "wives" -> "wife"
-                    return word[:-3] + "fe"
-                # "leaves" -> "leaf", "halves" -> "half"
-                return word[:-3] + "f"
-=======
-            elif word.endswith("ves"):
                 if word.endswith(
                     "ives"
                 ):  # "knives" -> "knife", "wives" -> "wife"
                     return word[:-3] + "fe"
-                else:  # "leaves" -> "leaf", "halves" -> "half"
-                    return word[:-3] + "f"
->>>>>>> 874ac916
+                # "leaves" -> "leaf", "halves" -> "half"
+                return word[:-3] + "f"
 
             else:
                 return word[:-1]
 
         elif word.endswith("a"):
-<<<<<<< HEAD
-            um_exceptions = (
-                r"^(data|bacteria|memoranda|strata|curricula|millennia|spectra|referenda)$"
-            )
-            if re.findall(um_exceptions, word): # "data" -> "datum", "bacteria" -> "bacterium"
-                return word[:-1] + "um"
-            on_exceptions = r"^(criteria|phenomena|automata)$"
-            if re.findall(on_exceptions, word): # "criteria" -> "criterion"
-=======
             um_exceptions = r"^(data|bacteria|memoranda|strata|curricula|millennia|spectra|referenda)$"
             if re.findall(
                 um_exceptions, word
             ):  # "data" -> "datum", "bacteria" -> "bacterium"
                 return word[:-1] + "um"
             on_exceptions = r"^(criteria|phenomena|automata)$"
-            if re.findall(
-                on_exceptions, word
-            ):  # "criteria" -> "criterion", "phenomena" -> "phenomenon"
->>>>>>> 874ac916
+            if re.findall(on_exceptions, word):  # "criteria" -> "criterion"
                 return word[:-1] + "on"
 
         elif word.endswith("i"):
@@ -356,12 +308,8 @@
         "knew": "know",
     }
 
-<<<<<<< HEAD
     # "under" listed before "un" else will never catch "under" cases
     prefixes = r"^(re|under|un|over|dis|mis|out)"
-=======
-    prefixes = r"^(re|under|un|over|dis|mis|out)"  # "under" listed before "un" else will never catch "under" cases
->>>>>>> 874ac916
 
     if verb in irregulars:
         return irregulars[verb]
@@ -388,11 +336,7 @@
                 return verb
 
         elif verb.endswith("ing"):
-<<<<<<< HEAD
-            stem = verb[:-len("ing")]
-=======
             stem = verb[: -len("ing")]
->>>>>>> 874ac916
             # eliminating non-verbs that end in -ing
             ing_non_verbs = (
                 r"^(bearing|beesting|beeswing|building|cabling|ceiling|cladding|"
@@ -403,73 +347,37 @@
             )
             if re.findall(ing_non_verbs, verb):
                 return verb
-<<<<<<< HEAD
-=======
-
->>>>>>> 874ac916
         else:
             # words that do not end in -ing or -ed
             return verb
 
-<<<<<<< HEAD
         # dealing with non-past tense words ====================
         # one syllable words, e.g. "bring" -> "bring"
-        if re.findall(r"^[b-df-hj-np-tv-xz]+$",stem):
+        if re.findall(r"^[b-df-hj-np-tv-xz]+$", stem):
             return verb
 
         # dealing with one syllable root words =================
         # one syllable -ll stem, e.g. "filling" -> "fill"
-        if re.findall(r"^[b-df-hj-np-tv-z]+[aeiou]ll$",stem):
+        if re.findall(r"^[b-df-hj-np-tv-z]+[aeiou]ll$", stem):
             return stem
 
         # two syllable -ying words, e.g. "tying" -> "tie"
-        if re.findall(r"^[b-df-hj-np-tv-z]ying$",verb):
+        if re.findall(r"^[b-df-hj-np-tv-z]ying$", verb):
             return verb[0] + "ie"
 
         # one syllable -yed words, e.g "dyed" -> "dye"
-        if re.findall(r"^[b-df-hj-np-tv-z]yed$",verb):
+        if re.findall(r"^[b-df-hj-np-tv-z]yed$", verb):
             return verb[:-1]
 
         # one syllable -ied words, e.g "died" -> "die"
-        if re.findall(r"^[b-df-hj-np-tv-z]ied$",verb):
+        if re.findall(r"^[b-df-hj-np-tv-z]ied$", verb):
             return verb[0] + "ie"
 
         # stem consists of vowel + consonant, e.g. "using" -> "use"
-        if re.findall(r"^[aeiou][b-df-hj-np-tv-z]$",stem):
+        if re.findall(r"^[aeiou][b-df-hj-np-tv-z]$", stem):
             return stem + "e"
 
         # dealing with patterns ===============================
-=======
-        # dealing with non-past tense words
-        if re.findall(
-            r"^[b-df-hj-np-tv-xz]+$", stem
-        ):  # one syllable words, e.g. "bring" -> "bring"
-            return verb
-
-        # dealing with one syllable root words
-        if re.findall(
-            r"^[b-df-hj-np-tv-z]+[aeiou]ll$", stem
-        ):  # one syllable -ll stem, e.g. "filling" -> "fill"
-            return stem
-        if re.findall(
-            r"^[b-df-hj-np-tv-z]ying$", verb
-        ):  # two syllable -ying words, e.g. "tying" -> "tie"
-            return verb[0] + "ie"
-        if re.findall(
-            r"^[b-df-hj-np-tv-z]yed$", verb
-        ):  # one syllable -yed words, e.g "dyed" -> "dye"
-            return verb[:-1]
-        if re.findall(
-            r"^[b-df-hj-np-tv-z]ied$", verb
-        ):  # one syllable -ied words, e.g "died" -> "die"
-            return verb[0] + "ie"
-        if re.findall(
-            r"^[aeiou][b-df-hj-np-tv-z]$", stem
-        ):  # stem consists of vowel + consonant, e.g. "using" -> "use"
-            return stem + "e"
-
-        # dealing with patterns
->>>>>>> 874ac916
         # verb exceptions that keep the double letter
         double_letter_ending_verbs = (
             r"^(ebb|add|superadd|odd|redd|egg|inn|err|shirr|"
@@ -477,100 +385,51 @@
         )
 
         # stems ending in double letters
-<<<<<<< HEAD
-        if (re.findall(r"([b-dghjkmnp-rtv])\1$",stem) and not
-            re.findall(double_letter_ending_verbs, stem)): # "jogging" -> "jog"
-=======
         if re.findall(r"([b-dghjkmnp-rtv])\1$", stem) and not re.findall(
             double_letter_ending_verbs, stem
-        ):  # e.g., "jogging" -> "jog"
->>>>>>> 874ac916
+        ):  # "jogging" -> "jog"
             return stem[:-1]
 
         # stems ending in consonant + vowel + consonant pattern
-<<<<<<< HEAD
-        if re.findall(r"[b-df-hj-np-tv-z][aeiou][b-df-hj-npqstvz]$",stem): # "hoping" -> "hope"
-=======
         if re.findall(
             r"[b-df-hj-np-tv-z][aeiou][b-df-hj-npqstvz]$", stem
-        ):  # e.g., "hoping" -> "hope"
->>>>>>> 874ac916
+        ):  # "hoping" -> "hope"
             return stem + "e"
 
         # two vowel syllable division exceptions
         # ea exceptions
-        syllable_division_exceptions = (
-            r"^(enucleat|ideat|malleat|nucleat|permeat|illaqueat|laureat|nauseat)$"
-        )
+        syllable_division_exceptions = r"^(enucleat|ideat|malleat|nucleat|permeat|illaqueat|laureat|nauseat)$"
         if re.findall(syllable_division_exceptions, stem):
             return stem + "e"
-<<<<<<< HEAD
-        if stem.endswith("creat"): # "recreating" -> "recreate"
-            return stem + "e"
-        if stem.endswith("lineat"): # "lineating" -> "lineate"
-            return stem + "e"
-        if stem.endswith("caseat"): # "caseating" -> "caseate"
+        if stem.endswith("creat"):  # "recreating" -> "recreate"
+            return stem + "e"
+        if stem.endswith("lineat"):  # "lineating" -> "lineate"
+            return stem + "e"
+        if stem.endswith("caseat"):  # "caseating" -> "caseate"
             return stem + "e"
 
         # ia exceptions
-        if stem.endswith("alias"): # "aliasing" -> "alias"
-            return stem
-        if stem.endswith("bias"): # "biasing" -> "bias"
+        if stem.endswith("alias"):  # "aliasing" -> "alias"
+            return stem
+        if stem.endswith("bias"):  # "biasing" -> "bias"
             return stem
         # "abbreviating" -> "abbreviate". not including special case -ial, "trialing" -> "trial"
-        if re.findall(r"ia[b-df-hjkmnp-tv-z]$",stem):
+        if re.findall(r"ia[b-df-hjkmnp-tv-z]$", stem):
             return stem + "e"
 
         # vowel digraphs
         # aug exceptions
-        if stem.endswith("aug"): # "gauging" -> "gauge"
+        if stem.endswith("aug"):  # "gauging" -> "gauge"
             return stem + "e"
         # ea exceptions
         ea_inclusions = r"^(bequeath|freath)$"
         if re.findall(ea_inclusions, stem):
             return stem
-        if stem.endswith("eath"): # "breathing" -> "breathe"
-=======
-        if stem.endswith("creat"):  # e.g. "recreating" -> "recreate"
-            return stem + "e"
-        if stem.endswith("lineat"):  # e.g. "lineating" -> "lineate"
-            return stem + "e"
-        if stem.endswith("caseat"):  # e.g. "caseating" -> "caseate"
-            return stem + "e"
-        # ia
-        if stem.endswith("alias"):  # e.g. "aliasing" -> "alias"
-            return stem
-        if stem.endswith("bias"):  # e.g. "biasing" -> "bias"
-            return stem
-        if re.findall(
-            r"ia[b-df-hjkmnp-tv-z]$", stem
-        ):  # e.g. "abbreviating" -> "abbreviate". not including special case -ial, e.g. "trialing" -> "trial"
-            return stem + "e"
-
-        # vowel digraphs
-        # au
-        if stem.endswith(
-            "aug"
-        ):  # deals with -aug exceptions, e.g. "gauging" -> "gauge"
-            return stem + "e"
-        # ea
-        ea_inclusions = r"^(bequeath|freath)$"
-        if re.findall(ea_inclusions, stem):
-            return stem
-        if stem.endswith(
-            "eath"
-        ):  # deals with -eath exceptions, e.g. "breathing" -> "breathe"
->>>>>>> 874ac916
+        if stem.endswith("eath"):  # "breathing" -> "breathe"
             return stem + "e"
         # ee exceptions
         ee_exclusions = r"^(teeth|seeth)$"
-<<<<<<< HEAD
-        if re.findall(ee_exclusions, stem): # "teething" -> "teethe"
-=======
-        if re.findall(
-            ee_exclusions, stem
-        ):  # deals with "ea" exceptions, e.g. "teething" -> "teethe"
->>>>>>> 874ac916
+        if re.findall(ee_exclusions, stem):  # "teething" -> "teethe"
             return stem + "e"
 
         ee_ed_form = (
@@ -578,125 +437,64 @@
             r"freed|fricasseed|garnisheed|gratineed|guaranteed|kneed|leveed|"
             r"peed|pureed|shivareed|squeegeed|squeed|teed|treed|trusteed)$"
         )
-<<<<<<< HEAD
-        if re.findall(ee_ed_form, verb): # deals with -eed exceptions, "agreed" -> "agree"
-=======
         if re.findall(
             ee_ed_form, verb
-        ):  # deals with -eed exceptions, e.g. "agreed" -> "agree"
->>>>>>> 874ac916
+        ):  # deals with -eed exceptions, "agreed" -> "agree"
             return verb[:-1]
         if verb.endswith("eed"):  # deals with -eed non-verbs
             return verb
-<<<<<<< HEAD
         # eu exceptions
-        if stem.endswith("eun"): # "reuning" -> "reune"
-=======
-        # eu
-        if stem.endswith("eun"):  # e.g. "reuning" -> "reune"
->>>>>>> 874ac916
+        if stem.endswith("eun"):  # "reuning" -> "reune"
             return stem + "e"
         # ie exceptions
         ie_exclusions = r"^julienn$"
         if re.findall(ie_exclusions, stem):  # "julienning" -> "julienne"
             return stem + "e"
-<<<<<<< HEAD
         # oo exceptions
         oo_exceptions = r"^sooge$"
-        if re.findall(oo_exceptions, stem): # "soogeing" -> "soogee"
-=======
-        # oo
-        oo_exceptions = r"^sooge$"
         if re.findall(oo_exceptions, stem):  # "soogeing" -> "soogee"
->>>>>>> 874ac916
             return stem + "e"
         # ou exceptions
         ou_exceptions = r"^(rout|misrout|rerout|douch|accouch)$"
-<<<<<<< HEAD
-        if re.findall(ou_exceptions, stem): # "routing" -> "route"
-            return stem + "e"
-        if stem.endswith("oug"): # "scrouging" -> "scrouge"
+        if re.findall(ou_exceptions, stem):  # "routing" -> "route"
+            return stem + "e"
+        if stem.endswith("oug"):  # "scrouging" -> "scrouge"
             return stem + "e"
         # ua exceptions
-        if re.findall(r"ua[dgktr]$", stem): # "arranging" -> "arrange"
+        if re.findall(r"ua[dgktr]$", stem):  # "arranging" -> "arrange"
             return stem + "e"
         # ue exceptions
-        if stem == "queu": # "queuing" -> "queue"
+        if stem == "queu":  # "queuing" -> "queue"
             return stem + "e"
         # ui exceptions
-        if re.findall(r"ui[rdl]$", stem): # "arranging" -> "arrange"
-            return stem + "e"
-        if stem == "requit": # "requiting" -> "requite"
-=======
-        if re.findall(ou_exceptions, stem):  # e.g. "routing" -> "route"
-            return stem + "e"
-        if stem.endswith("oug"):  # e.g. "scrouging" -> "scrouge"
-            return stem + "e"
-        # ua
-        if re.findall(
-            r"ua[dgktr]$", stem
-        ):  # deals with "ua" exceptions, e.g. "arranging" -> "arrange"
-            return stem + "e"
-        # ue
-        if stem == "queu":  # "queuing" -> "queue"
-            return stem + "e"
-        # ui
-        if re.findall(
-            r"ui[rdl]$", stem
-        ):  # deals with "ui" exceptions, e.g. "arranging" -> "arrange"
+        if re.findall(r"ui[rdl]$", stem):  # "arranging" -> "arrange"
             return stem + "e"
         if stem == "requit":  # "requiting" -> "requite"
->>>>>>> 874ac916
             return stem + "e"
 
         # going down alphabetically and dealing with exceptions
         # c
-<<<<<<< HEAD
-        if stem.endswith("c"): # deals with -c, "bouncing" -> "bounce"
-            return stem + "e"
-        # f
-        ff_exceptions = r"^(coiff|piaff)$"
-        if re.findall(ff_exceptions,stem): # deals with -ff, "coiffing" -> "coiffe"
-            return stem + "e"
-        # g
-        if re.findall(r"[rdl]g$",stem): # deals with -rg, -dg, -lg, "dodging" -> "dodge"
-            return stem + "e"
-        if stem.endswith("chang"): # "changing" -> "change"
-            return stem + "e"
-        ranging_inclusions = r"^(boomerang|prang)$"
-        if stem.endswith("rang") and not re.findall(ranging_inclusions,stem): # "ranging" -> "range"
-            return stem + "e"
-        if stem.endswith("eng"): # "avenging" -> "avenge"
-            return stem + "e"
-        inging_ing_specific_inclusions = (
-            r"^(bringing|outringing|outspringing|understringing|unstringing|upspringing)$"
-        )
-        inging_inclusions = r"^(ping|overstring|ring|spring|string|wring)$"
-        if (re.findall(r"[bcf-hjkmp-rtv]ing$", stem)
-            and not re.findall(inging_ing_specific_inclusions,verb)
-            and not re.findall(inging_inclusions,stem)):
-=======
-        if stem.endswith("c"):  # deals with -c, e.g. "bouncing" -> "bounce"
+        if stem.endswith("c"):  # deals with -c, "bouncing" -> "bounce"
             return stem + "e"
         # f
         ff_exceptions = r"^(coiff|piaff)$"
         if re.findall(
             ff_exceptions, stem
-        ):  # deals with -ff, e.g. "coiffing" -> "coiffe"
+        ):  # deals with -ff, "coiffing" -> "coiffe"
             return stem + "e"
         # g
         if re.findall(
             r"[rdl]g$", stem
-        ):  # deals with -rg, -dg, -lg, e.g. "dodging" -> "dodge"
-            return stem + "e"
-        if stem.endswith("chang"):  # e.g. "changing" -> "change"
+        ):  # deals with -rg, -dg, -lg, "dodging" -> "dodge"
+            return stem + "e"
+        if stem.endswith("chang"):  # "changing" -> "change"
             return stem + "e"
         ranging_inclusions = r"^(boomerang|prang)$"
         if stem.endswith("rang") and not re.findall(
             ranging_inclusions, stem
-        ):  # e.g. "ranging" -> "range"
-            return stem + "e"
-        if stem.endswith("eng"):  # e.g. "avenging" -> "avenge"
+        ):  # "ranging" -> "range"
+            return stem + "e"
+        if stem.endswith("eng"):  # "avenging" -> "avenge"
             return stem + "e"
         inging_ing_specific_inclusions = r"^(bringing|outringing|outspringing|understringing|unstringing|upspringing)$"
         inging_inclusions = r"^(ping|overstring|ring|spring|string|wring)$"
@@ -705,7 +503,6 @@
             and not re.findall(inging_ing_specific_inclusions, verb)
             and not re.findall(inging_inclusions, stem)
         ):
->>>>>>> 874ac916
             return stem + "e"
         unging_inclusions = r"^(dung|bung)$"
         if stem.endswith("ung") and not re.findall(unging_inclusions, stem):
@@ -714,21 +511,9 @@
         if re.findall(ng_exceptions, stem):
             return stem + "e"
         # i
-<<<<<<< HEAD
-        if verb.endswith("ied"): # "spied" -> "spy"
-            return stem[:-1]+"y"
-        # l
-=======
-        if verb.endswith("ied"):  # e.g. "spied" -> "spy"
+        if verb.endswith("ied"):  # "spied" -> "spy"
             return stem[:-1] + "y"
         # l
-
-        ee_ed_form = (
-            r"^(agreed|decreed|demareed|disagreed|emceed|farseed|filigreed|freed|fricasseed|garnisheed|"
-            r"gratineed|guaranteed|kneed|leveed|peed|pureed|shivareed|squeegeed|squeed|teed|treed|trusteed)$"
-        )
-
->>>>>>> 874ac916
         multisyllable_ll_verbs = (
             r"^(bankroll|bespell|booksell|bushfell|doomscroll|farewell|hairpull|handsell|"
             r"inscroll|kvell|logroll|misspell|outpoll|outpull|outroll|outsell|outswell|"
@@ -737,14 +522,9 @@
         )
         if re.findall(multisyllable_ll_verbs, stem):
             return stem
-<<<<<<< HEAD
-        if (re.findall(r"([bct]all$)|(thrall$)", stem)
-            and not re.findall(r"^(caball|gimball|metall|pedastall|totall)$", stem)):
-=======
         if re.findall(r"([bct]all$)|(thrall$)", stem) and not re.findall(
             r"^(caball|gimball|metall|pedastall|totall)$", stem
         ):
->>>>>>> 874ac916
             return stem
         if re.findall(r"^(chandell|cordell)$", stem):
             return stem + "e"
@@ -757,70 +537,39 @@
             return stem
         if stem.endswith("ll"):
             return stem[:-1]
-<<<<<<< HEAD
         # deals with consonant + l, "trembling" -> "tremble"
-        if re.findall(r"[b-df-hj-np-tvz]l$",stem):
+        if re.findall(r"[b-df-hj-np-tvz]l$", stem):
             return stem + "e"
         # r
         # deals with consonant + a/i/u vowel + r, "sparing" -> "spare"
-        if re.findall(r"[b-df-hj-np-tv-z]+[aiu]r$",stem):
-=======
-        if re.findall(
-            r"[b-df-hj-np-tvz]l$", stem
-        ):  # deals with consonant + l, e.g. "trembling" -> "tremble"
-            return stem + "e"
-        # r
-        if re.findall(
-            r"[b-df-hj-np-tv-z]+[aiu]r$", stem
-        ):  # deals with consonant + a/i/u vowel + r, e.g. "sparing" -> "spare"
->>>>>>> 874ac916
+        if re.findall(r"[b-df-hj-np-tv-z]+[aiu]r$", stem):
             return stem + "e"
         er_exclusions = r"^(adher|interfer|premier|rever)$"
         if stem in er_exclusions:
             return stem + "e"
         or_incusions = r"(color|tailor|sailor|author|anchor|vapor)$"
         or_exceptions = r"^(snor|stor|restor|bor|chokebor|rebor|counterbor)$"
-<<<<<<< HEAD
 
         # deals with -oring that should add an e, "storing" -> "store"
-        if (re.findall(or_exceptions + r"|^[b-df-hj-np-tv-z]+or$",stem)
-            or ( re.findall(r"[ldhp]or$",stem) and not re.findall(or_incusions,stem))):
-            return stem + "e"
-        if re.findall(r"uir$",stem): # deals with -uiring, "requiring" -> "require"
-            return stem + "e"
-        # s
-        if stem.endswith("ss"): # deals with -ssing, "accessing" -> "access"
-            return stem
-        if stem.endswith("s"): # deals with -sing, "housing" -> "house"
-            return stem + "e"
-        # u
-        if stem.endswith("u"): # e.g. "subduing" -> "subdue"
-            return stem + "e"
-        # v
-        if stem.endswith("v"): # e.g. "solving" -> "solve"
-=======
         if re.findall(or_exceptions + r"|^[b-df-hj-np-tv-z]+or$", stem) or (
             re.findall(r"[ldhp]or$", stem)
             and not re.findall(or_incusions, stem)
-        ):  # deals with -oring that should add an e, e.g. "storing" -> "store"
+        ):
             return stem + "e"
         if re.findall(
             r"uir$", stem
-        ):  # deals with -uiring, e.g. "requiring" -> "require"
+        ):  # deals with -uiring, "requiring" -> "require"
             return stem + "e"
         # s
-        if stem.endswith(
-            "ss"
-        ):  # deals with -ssing, e.g. "accessing" -> "access"
-            return stem
-        if stem.endswith("s"):  # deals with -sing, e.g. "housing" -> "house"
+        if stem.endswith("ss"):  # deals with -ssing, "accessing" -> "access"
+            return stem
+        if stem.endswith("s"):  # deals with -sing, "housing" -> "house"
             return stem + "e"
         # u
         if stem.endswith("u"):  # e.g. "subduing" -> "subdue"
             return stem + "e"
         # v
         if stem.endswith("v"):  # e.g. "solving" -> "solve"
->>>>>>> 874ac916
             return stem + "e"
         # z
         z_exceptions = r"^(whizz|quizz)$"
@@ -832,10 +581,6 @@
             return stem
         if stem.endswith("z"):  # e.g. "buzzing" -> "buzz"
             return stem + "e"
-<<<<<<< HEAD
-=======
-
->>>>>>> 874ac916
         return stem
     return verb
 
@@ -859,16 +604,16 @@
     """
 
     corrected_text = text
-<<<<<<< HEAD
-    sorted_dict = dict(sorted(corrections_dict.items(), key=lambda x: len(str(x[0])), reverse=True))
+    sorted_dict = dict(
+        sorted(
+            corrections_dict.items(),
+            key=lambda x: len(str(x[0])),
+            reverse=True,
+        )
+    )
     for incorrect, corrected in sorted_dict.items():
         incorrect, corrected = str(incorrect).lower(), str(corrected)
-        replace = r"\b"+incorrect+r"\b"
-=======
-    for incorrect, corrected in corrections_dict.items():
-        incorrect, corrected = str(incorrect), str(corrected)
         replace = r"\b" + incorrect + r"\b"
->>>>>>> 874ac916
         corrected_text = re.sub(replace, corrected, corrected_text)
     return corrected_text
 
@@ -915,25 +660,33 @@
     # The modified sentence is then returned.
     return anonymised_sentence
 
+
 def _add_space_around_punctuation(text: str):
     """This function will add spaces around punctuation marks,
-    while preserving slashes and hyphens in certain cases.   
+    while preserving slashes and hyphens in certain cases.
     Args:
         text (str): The string to modify.
-        
+
     Returns:
         str: The modified string.
     """
     # Add spaces around punctuation marks, excluding slashes and hyphens
-    modified_text = re.sub(r'([!"#$%&\'()*+,.:;<=>?@[\\\]^_`{|}~])', r' \1 ', text)
+    modified_text = re.sub(
+        r'([!"#$%&\'()*+,.:;<=>?@[\\\]^_`{|}~])', r" \1 ", text
+    )
 
     # Add spaces around slashes (/) where appropriate
-    modified_text = re.sub(r'((\w{3,})\s*\/\s*)(?=\w{3,})', r'\2 / ', modified_text)
+    modified_text = re.sub(
+        r"((\w{3,})\s*\/\s*)(?=\w{3,})", r"\2 / ", modified_text
+    )
 
     # Add spaces around hyphens (-) where appropriate
-    modified_text = re.sub(r'((\w{3,})\s*-\s*)(?=\w{3,})', r'\2 - ', modified_text)
+    modified_text = re.sub(
+        r"((\w{3,})\s*-\s*)(?=\w{3,})", r"\2 - ", modified_text
+    )
 
     return modified_text
+
 
 def _remove_undesirable_chars(text: str):
     """Remove undesirable characters from the text.
@@ -947,6 +700,7 @@
     chars_to_keep = r"\,&\.\#\@\/-"
     return re.sub(rf"[^a-zA-Z0-9 {chars_to_keep}]", " ", text)
 
+
 def _remove_duplicate_contiguous_chars(text: str):
     """Remove duplicate contiguous characters from the text.
 
@@ -958,7 +712,8 @@
     """
     chars_to_keep = r"\,&\.\#\@\/-"
     # chars_to_remove = r"!\"#$%&'()\*\+,-./:;<=>\?@[\\\]^_`{|}~"
-    return re.sub(rf'([{chars_to_keep}])\1+', r'\1', text)
+    return re.sub(rf"([{chars_to_keep}])\1+", r"\1", text)
+
 
 def _remove_commas(text):
     """Remove commas from the text.
